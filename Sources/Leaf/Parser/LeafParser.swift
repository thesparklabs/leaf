import Bits

/// Parses leaf templates into a cacheable AST
/// that can be later combined with Leaf Data to
/// serialized a View.
internal final class LeafParser: TemplateParser {
    /// Creates a new Leaf parser
    internal init() { }

    /// Parses the AST.
    /// throws `RenderError`. 
    internal func parse(scanner: TemplateByteScanner) throws -> [TemplateSyntax] {
        var ast: [TemplateSyntax] = []

        /// start parsing syntax
        while let syntax = try scanner.extractSyntax() {
            ast.append(syntax)
        }
        
        return ast
    }
}

// MARK: Private

extension TemplateByteScanner {
    /// Base level extraction. Checks for `#` or extracts raw.
    fileprivate func extractSyntax(untilUnescaped signalBytes: Bytes = []) throws -> TemplateSyntax? {
        guard let byte = peek() else {
            return nil
        }

        let syntax: TemplateSyntax

        if byte == .numberSign {
            if try shouldExtractTag() {
                try expect(.numberSign)
                syntax = try extractTag()
            } else {
                let byte = try requirePop()
                let start = makeSourceStart()
                let bytes = try Data(bytes: [byte]) + extractRaw(untilUnescaped: signalBytes)
                let source = makeSource(using: start)
                syntax = TemplateSyntax(
                    type: .raw(TemplateRaw(data: bytes)),
                    source: source
                )
            }
        } else {
            let start = makeSourceStart()
            let bytes = try extractRaw(untilUnescaped: signalBytes)
            let source = makeSource(using: start)
            syntax = TemplateSyntax(
                type: .raw(TemplateRaw(data: bytes)),
                source: source
            )
        }
        return syntax
    }

    /// Checks ahead to see if a tag should be parsed.
    ///
    /// Avoids parsing if like `#foo`. Must be in format `#tag()`
    private func shouldExtractTag() throws -> Bool {
        var i = 1
        var previous: Byte?
        while let byte = peek(by: i) {
            if byte == .forwardSlash || byte == .asterisk {
                if previous == .forwardSlash {
                    return true
                }
            } else if byte == .leftParenthesis {
                return true
            } else if !byte.isAllowedInIdentifier {
                return false
            }
            previous = byte
            i += 1
        }
        return false
    }

    /// Checks ahead to see if a body should be parsed.
    /// fixme: should fix `\{`
    private func shouldExtractBody() throws -> Bool {
        var i = 0
        while let byte = peek(by: i) {
            if byte == .leftCurlyBracket {
                return true
            }
            if byte != .space {
                return false
            }
            i += 1
        }
        return false
    }

    /// Checks ahead to see if a chained tag `##if` should be parsed.
    private func shouldExtractChainedTag() throws -> Bool {
        var i = 1
        var previous: Byte?
        while let byte = peek(by: i) {
            if byte == .numberSign && previous == .numberSign {
                return true
            }
            if byte != .space && byte != .numberSign {
                return false
            }
            previous = byte
            i += 1
        }
        return false
    }

    /// Extracts a tag, recursively extracting chained tags and tag parameters and bodies.
    private func extractTag() throws -> TemplateSyntax {
        let start = makeSourceStart()

        /// Extract the tag name.
        let id = try extractTagName()
        
        // Verify tag names containg / or * are comment tag names.
        if id.contains(where: { $0 == .forwardSlash || $0 == .asterisk }) {
            switch id {
            case Data(bytes: [.forwardSlash, .forwardSlash]), Data(bytes: [.forwardSlash, .asterisk]):
                break
            default:
                throw TemplateKitError(identifier: "parse", reason: "Invalid tag name", source: makeSource(using: start))
            }
        }

        // Extract the tag params.
        let params: [TemplateSyntax]
        guard let name = String(data: id, encoding: .utf8) else {
            throw TemplateKitError(identifier: "parse", reason: "Invalid UTF-8 string", source: makeSource(using: start))
        }

        switch name {
        case "for":
            try expect(.leftParenthesis)
            if peek() == .space {
                throw TemplateKitError(identifier: "parse",
                    reason: "Whitespace not allowed before key in 'for' tag.",
                    source: makeSource(using: start)
                )
            }
            let key = try extractIdentifier()
            try expect(.space)
            try expect(.i)
            try expect(.n)
            try expect(.space)
            guard let val = try extractParameter() else {
                throw TemplateKitError(identifier: "parse", reason: "Parameter required after `in` in for-loop", source: makeSource(using: start))
            }

            switch val.type {
            case .identifier, .tag:
                break
            default:
                throw TemplateKitError(identifier: "parse", reason: "Identifier or tag required", source: makeSource(using: start))
            }

            if peek(by: -1) == .space {
                throw TemplateKitError(identifier: "parse",
                    reason: "Whitespace not allowed after value in 'for' tag.",
                    source: makeSource(using: start)
                )
            }
            try expect(.rightParenthesis)

            guard case .identifier(let name) = key.type else {
                throw TemplateKitError(identifier: "parse", reason: "Invalid key type in for-loop", source: makeSource(using: start))
            }

            guard name.path.count == 1 else {
                throw TemplateKitError(identifier: "parse", reason: "One key required in for-loop", source: makeSource(using: start))
            }

            let keyConstant = TemplateSyntax(
                type: .constant(.string(name.path[0].stringValue)),
                source: key.source
            )

            params = [
                val,
                keyConstant
            ]
        case "//", "/*":
            params = []
        default:
            params = try extractParameters()
        }

        // Extract tag body.
        let body: [TemplateSyntax]?
        if name == "//" {
            let isEntirelyCommentLine: Bool = (peek(by: -4) == .newLine)

            let s = makeSourceStart()
            let bytes = try extractBytes(untilUnescaped: [.newLine])

            if isEntirelyCommentLine {
                try requirePop()
            }

            body = [TemplateSyntax(
                type: .raw(TemplateRaw(data: bytes)),
                source: makeSource(using: s)
            )]

        } else if name == "/*" {
            let s = makeSourceStart()
            var i = 0
            var previous: Byte?
            while let byte = peek(by: i) {
                if byte == .forwardSlash && previous == .asterisk {
                    break
                }
                previous = byte
                i += 1
            }

            // pop comment text, w/o trailing */
            try requirePop(n: i - 1)

            let bytes = data[s.offset..<offset]

            // pop */
            try requirePop(n: 2)

            body = [TemplateSyntax(
                type: .raw(TemplateRaw(data: bytes)),
                source: makeSource(using: s)
            )]
        } else {
            if try shouldExtractBody() {
                try extractSpaces()
                body = try extractBody()
            } else {
                body = nil
            }
        }

        // Convert to syntax type

        let type: TemplateSyntaxType

        switch name {
        case "if":
            guard params.count == 1 else {
                throw TemplateKitError(identifier: "parse", reason: "One parameter required for if tag.", source: makeSource(using: start))
            }

            let cond = try TemplateConditional(
                condition: params[0],
                body: body ?? [],
                next: extractIfElse()
            )
            type = .conditional(cond)
        case "embed":
            guard params.count == 1 else {
                throw TemplateKitError(identifier: "parse", reason: "One parameter required for embed tag.", source: makeSource(using: start))
            }
            let embed = TemplateEmbed(path: params[0])
            type = .embed(embed)
        case "for":
            guard params.count == 2 else {
                throw TemplateKitError(identifier: "parse", reason: "Two parameters required for for-loop.", source: makeSource(using: start))
            }
            let iterator = TemplateIterator(key: params[1], data: params[0], body: body ?? [])
            type = .iterator(iterator)
        case "//", "/*":
            // omit comments
            type = .raw(TemplateRaw(data: .empty))
        default:
            let tag = TemplateTag(
                name: name,
                parameters: params,
                body: body
            )
            type = .tag(tag)
        }

        let source = makeSource(using: start)
        return TemplateSyntax(type: type, source: source)
    }

    // extracts if/else syntax sugar
    private func extractIfElse() throws -> TemplateConditional? {
        let start = makeSourceStart()

        try extractSpaces()
        if peekMatches([.e, .l, .s, .e]) {
            try requirePop(n: 4)
            try extractSpaces()

            let params: [TemplateSyntax]
            if peekMatches([.i, .f]) {
                try requirePop(n: 2)
                try extractSpaces()
                params = try extractParameters()
            } else {
                let syntax = TemplateSyntax(
                    type: .constant(.bool(true)),
                    source: makeSource(using: makeSourceStart())
                )
                params = [syntax]
            }
            try extractSpaces()

            guard params.count == 1 else {
                throw TemplateKitError(identifier: "parse", reason: "One parameter required for else tag.", source: makeSource(using: start))
            }

            return try TemplateConditional(
                condition: params[0],
                body: extractBody(),
                next: extractIfElse()
            )
        }

        return nil
    }

    // extracts a tag body { to }
    private func extractBody() throws -> [TemplateSyntax] {
        try expect(.leftCurlyBracket)

<<<<<<< HEAD
        /// create empty base syntax element, to simplify logic
        let base = TemplateSyntax(
            type: .raw(TemplateRaw(data: .empty)),
            source: makeSource(using: makeSourceStart())
        )
        var ast: [TemplateSyntax] = [base]

        var bodies = 1

        // ast.append(TemplateSyntax(type: .raw(.empty), source: TemplateSource(line: 0, column: 0, range: 0..<1)))
        while let syntax = try extractSyntax(untilUnescaped: [.rightCurlyBracket, .leftCurlyBracket], indent: indent, previous: &ast[ast.count - 1]) {
=======
        var ast: [TemplateSyntax] = []
        while let syntax = try extractSyntax(untilUnescaped: [.rightCurlyBracket]) {
>>>>>>> d35f54cb
            ast.append(syntax)
            if let next = peek(), next == .leftCurlyBracket {
                bodies += 1
                //Append
                switch syntax.type {
                case .raw(let raw):
                    ast[ast.count - 1] = TemplateSyntax(
                        type: .raw(TemplateRaw(data: raw.data + Data(bytes: [next]))),
                        source: syntax.source
                    )
                    try requirePop()
                default:
                    throw TemplateKitError(identifier: "extractBody", reason: "Unexpected leftCurlyBracket", source: makeSource(using: makeSourceStart()))
                }
            }
            else if let next = peek(), next == .rightCurlyBracket {
                bodies -= 1
                if bodies == 0 {
                    break
                } else {
                    //Append
                    switch syntax.type {
                    case .raw(let raw):
                        ast[ast.count - 1] = TemplateSyntax(
                            type: .raw(TemplateRaw(data: raw.data + Data(bytes: [next]))),
                            source: syntax.source
                        )
                    default:
                        throw TemplateKitError(identifier: "extractBody", reason: "Unexpected rightCurlyBracket", source: makeSource(using: makeSourceStart()))
                    }
                    try requirePop()
                }
            }
        }

        try expect(.rightCurlyBracket)
        return ast
    }

    // extracts a raw chunk of text (until unescaped number sign)
    private func extractRaw(untilUnescaped signalBytes: [Byte]) throws -> Data {
        return try extractBytes(untilUnescaped: signalBytes + [.numberSign])
    }

    // extracts bytes until an unescaped signal byte is found.
    // note: escaped bytes have the leading `\` removed
    private func extractBytes(untilUnescaped signalBytes: [Byte]) throws -> Data {
        // needs to be an array for the time being b/c we may skip
        // bytes
        var bytes: Data = Data()

        var onlySpacesExtracted = true

        // continue to peek until we fine a signal byte, then exit!
        // the inner loop takes care that we will not hit any
        // properly escaped signal bytes
        while let byte = peek(), !signalBytes.contains(byte) {
            // pop the byte we just peeked at
            try requirePop()

            // if the current byte is a backslash, then
            // we need to check if next byte is a signal byte
            if byte == .backSlash {
                // check if the next byte is a signal byte
                // note: special case, any raw leading with a left curly must
                // be properly escaped (have the \ removed)
                if let next = peek(), signalBytes.contains(next) || onlySpacesExtracted && next == .leftCurlyBracket {
                    // if it is, it has been properly escaped.
                    // add it now, skipping the backslash and popping
                    // so the next iteration of this loop won't see it
                    bytes.append(next)
                    try requirePop()
                } else {
                    // just a normal backslash
                    bytes.append(byte)
                }
            } else {
                // just a normal byte
                bytes.append(byte)
            }

            if byte != .space {
                onlySpacesExtracted = false
            }
        }

        return bytes
    }

    // extracts a string of characters allowed in identifier
    private func extractIdentifier() throws -> TemplateSyntax {
        let start = makeSourceStart()

        var path: [String] = []
        var current: String = ""

        while let byte = peek(), byte.isAllowedInIdentifier {
           try requirePop()
            switch byte {
            case .period:
                path.append(current)
                current = ""
            default:
                current.append(byte.string)
            }
        }
        path.append(current)

        let id = TemplateIdentifier(path: path.map(BasicKey.init))
        return TemplateSyntax(
            type: .identifier(id),
            source: makeSource(using: start)
        )
    }

    // extracts a string of characters allowed in tag names
    private func extractTagName() throws -> Data {
        let start = offset

        while let byte = peek(), byte.isAllowedInTagName {
            try requirePop()
        }

        return data[start..<offset]
    }

    // extracts parameters until closing right parens is found
    private func extractParameters() throws -> [TemplateSyntax] {
        try expect(.leftParenthesis)

        var params: [TemplateSyntax] = []
        repeat {
            if params.count > 0 {
                try expect(.comma)
            }

            if let param = try extractParameter() {
                params.append(param)
            }
        } while peek() == .comma

        try expect(.rightParenthesis)

        return params
    }

    // extracts a raw number
    private func extractNumber() throws -> TemplateConstant {
        let start = makeSourceStart()

        while let byte = peek(), byte.isDigit || byte == .period || byte == .hyphen {
            try requirePop()
        }

        let bytes = data[start.offset..<offset]
        guard let string = String(data: bytes, encoding: .utf8) else {
            throw TemplateKitError(identifier: "parse", reason: "Invalid UTF8 string", source: makeSource(using: start))
        }
        if bytes.contains(.period) {
            guard let double = Double(string) else {
                throw TemplateKitError(identifier: "parse", reason: "Invalid double", source: makeSource(using: start))
            }
            return .double(double)
        } else {
            guard let int = Int(string) else {
                throw TemplateKitError(identifier: "parse", reason: "Invalid integer", source: makeSource(using: start))
            }
            return .int(int)
        }

    }

    // extracts a single tag parameter. this is recursive.
    private func extractParameter() throws -> TemplateSyntax? {
        try extractSpaces()
        let start = makeSourceStart()

        guard let byte = peek() else {
            throw TemplateKitError(identifier: "parse", reason: "Unexpected EOF", source: makeSource(using: start))
        }

        let kind: TemplateSyntaxType

        switch byte {
        case .rightParenthesis:
            return nil
        case .quote:
            try expect(.quote)
            let bytes = try extractBytes(untilUnescaped: [.quote])
            try expect(.quote)
            let ast = try LeafParser().parse(scanner: TemplateByteScanner(data: bytes, file: file))
            kind = .constant(.interpolated(ast))
        case .exclamation:
            try expect(.exclamation)
            guard let param = try extractParameter() else {
                throw TemplateKitError(identifier: "parse", reason: "Parameter required after not `!`", source: makeSource(using: start))
            }
            kind = .expression(.prefix(op: .not, right: param))
        default:
            if byte.isDigit || byte == .hyphen {
                // constant number
                let num = try extractNumber()
                kind = .constant(num)
            } else if peekMatches([.t, .r, .u, .e]) {
                try requirePop(n: 4)
                kind = .constant(.bool(true))
            } else if peekMatches([.f, .a, .l, .s, .e]) {
                try requirePop(n: 5)
                kind = .constant(.bool(false))
            } else if try shouldExtractTag() {
                kind = try extractTag().type
            } else {
                let id = try extractIdentifier()
                kind = id.type
            }
        }

        let syntax = TemplateSyntax(type: kind, source: makeSource(using: start))

        try extractSpaces()

        let op: TemplateExpression.InfixOperator?

        if let byte = peek() {
            switch byte {
            case .lessThan:
                op = .lessThan
            case .greaterThan:
                op = .greaterThan
            case .hyphen:
                op = .subtract
            case .plus:
                op = .add
            case .asterisk:
                op = .multiply
            case .forwardSlash:
                op = .divide
            case .percent:
                op = .modulo
            case .equals:
                op = .equal
            case .exclamation:
                op = .notEqual
            case .pipe:
                op = .or
            case .ampersand:
                op = .and
            default:
                op = nil
            }
        } else {
            op = nil
        }

        if let op = op {
            try requirePop()

            // two byte operators must
            // expect their second byte
            switch op {
            case .equal, .notEqual:
                try expect(.equals)
            case .and:
                try expect(.ampersand)
            case .or:
                try expect(.pipe)
            default:
                break
            }

            guard let right = try extractParameter() else {
                throw TemplateKitError(identifier: "parse", reason: "Parameter required after infix operator", source: makeSource(using: start))
            }

            // FIXME: add support for parens
            
            if case .expression(let rexp) = right.type, case .infix(let rop, let rleft, let rright) = rexp, rop.order >= op.order {
                let lleft = syntax
                let lop = op
                let nleft = TemplateSyntax(type: .expression(.infix(op: lop, left: lleft, right: rleft)), source: makeSource(using: start))
                let source = makeSource(using: start)
                return TemplateSyntax(type: .expression(.infix(
                    op: rop,
                    left: nleft,
                    right: rright
                )), source: source)
            } else {
                let source = makeSource(using: start)
                return TemplateSyntax(type: .expression(.infix(
                    op: op,
                    left: syntax,
                    right: right
                )), source: source)
            }
        } else {
            return syntax
        }

    }

    // extracts all spaces. used for extracting: `#tag()__{`
    private func extractSpaces() throws {
        while let byte = peek(), byte == .space {
            try requirePop()
        }
    }

    // expects the supplied byte is current byte or throws an error
    private func expect(_ expect: Byte) throws {
        let start = makeSourceStart()

        guard let byte = peek() else {
            throw TemplateKitError(identifier: "parse", reason: "Unexpected EOF", source: makeSource(using: start))
        }

        guard byte == expect else {
            let expectedChar = Character(Unicode.Scalar.init(expect))
            let char = Character(Unicode.Scalar.init(byte))
            throw TemplateKitError(identifier: "parse", reason: "Expected '\(expectedChar)' got '\(char)'", source: makeSource(using: start))
        }

        try requirePop()
    }
}

// mark: file private scanner conveniences<|MERGE_RESOLUTION|>--- conflicted
+++ resolved
@@ -327,7 +327,6 @@
     private func extractBody() throws -> [TemplateSyntax] {
         try expect(.leftCurlyBracket)
 
-<<<<<<< HEAD
         /// create empty base syntax element, to simplify logic
         let base = TemplateSyntax(
             type: .raw(TemplateRaw(data: .empty)),
@@ -339,10 +338,6 @@
 
         // ast.append(TemplateSyntax(type: .raw(.empty), source: TemplateSource(line: 0, column: 0, range: 0..<1)))
         while let syntax = try extractSyntax(untilUnescaped: [.rightCurlyBracket, .leftCurlyBracket], indent: indent, previous: &ast[ast.count - 1]) {
-=======
-        var ast: [TemplateSyntax] = []
-        while let syntax = try extractSyntax(untilUnescaped: [.rightCurlyBracket]) {
->>>>>>> d35f54cb
             ast.append(syntax)
             if let next = peek(), next == .leftCurlyBracket {
                 bodies += 1
